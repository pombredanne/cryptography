--- conflicted
+++ resolved
@@ -36,11 +36,8 @@
         "err",
         "evp",
         "opensslv",
-<<<<<<< HEAD
+        "pkcs7",
         "pkcs12",
-=======
-        "pkcs7",
->>>>>>> c21f9683
         "rand",
         "rsa",
         "ssl",
