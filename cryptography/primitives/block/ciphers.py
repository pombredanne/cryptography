# Licensed under the Apache License, Version 2.0 (the "License");
# you may not use this file except in compliance with the License.
# You may obtain a copy of the License at
#
#    http://www.apache.org/licenses/LICENSE-2.0
#
# Unless required by applicable law or agreed to in writing, software
# distributed under the License is distributed on an "AS IS" BASIS,
# WITHOUT WARRANTIES OR CONDITIONS OF ANY KIND, either express or
# implied.
# See the License for the specific language governing permissions and
# limitations under the License.

from __future__ import absolute_import, division, print_function


class AES(object):
    name = "AES"
    block_size = 128
    key_sizes = frozenset([128, 192, 256])

    def __init__(self, key):
        super(AES, self).__init__()
        self.key = key

        # Verify that the key size matches the expected key size
        if self.key_size not in self.key_sizes:
            raise ValueError("Invalid key size ({0}) for {1}".format(
                self.key_size, self.name
            ))

    @property
    def key_size(self):
        return len(self.key) * 8


<<<<<<< HEAD
class TripleDES(object):
    name = "3DES"
    block_size = 64
    # TODO: is there a better way to represent the fact that the effective key
    # size is 56 bits?
    key_sizes = set([64, 128, 192])

    def __init__(self, key):
        super(TripleDES, self).__init__()
        self.key = key
=======
class Camellia(object):
    name = "camellia"
    block_size = 128
    key_sizes = frozenset([128, 192, 256])

    def __init__(self, key):
        super(Camellia, self).__init__()
        self.key = key

        # Verify that the key size matches the expected key size
        if self.key_size not in self.key_sizes:
            raise ValueError("Invalid key size ({0}) for {1}".format(
                self.key_size, self.name
            ))

    @property
    def key_size(self):
        return len(self.key) * 8
>>>>>>> 169dee88
<|MERGE_RESOLUTION|>--- conflicted
+++ resolved
@@ -34,18 +34,6 @@
         return len(self.key) * 8
 
 
-<<<<<<< HEAD
-class TripleDES(object):
-    name = "3DES"
-    block_size = 64
-    # TODO: is there a better way to represent the fact that the effective key
-    # size is 56 bits?
-    key_sizes = set([64, 128, 192])
-
-    def __init__(self, key):
-        super(TripleDES, self).__init__()
-        self.key = key
-=======
 class Camellia(object):
     name = "camellia"
     block_size = 128
@@ -64,4 +52,15 @@
     @property
     def key_size(self):
         return len(self.key) * 8
->>>>>>> 169dee88
+
+
+class TripleDES(object):
+    name = "3DES"
+    block_size = 64
+    # TODO: is there a better way to represent the fact that the effective key
+    # size is 56 bits?
+    key_sizes = set([64, 128, 192])
+
+    def __init__(self, key):
+        super(TripleDES, self).__init__()
+        self.key = key